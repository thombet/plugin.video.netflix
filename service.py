# -*- coding: utf-8 -*-
# Author: asciidisco
# Module: service
# Created on: 13.01.2017
# License: MIT https://goo.gl/5bMj3H

"""Kodi plugin for Netflix (https://netflix.com)"""

# pylint: disable=import-error

import threading
import socket
import sys
from datetime import datetime, timedelta

import xbmc
from resources.lib.NetflixCommon import NetflixCommon
from resources.lib.MSLHttpRequestHandler import MSLTCPServer
from resources.lib.NetflixHttpRequestHandler import NetflixTCPServer
from resources.lib.playback import PlaybackController
from resources.lib.playback.bookmarks import BookmarkManager
from resources.lib.playback.stream_continuity import StreamContinuityManager
from resources.lib.playback.section_skipping import SectionSkipper


def select_unused_port():
    """
    Helper function to select an unused port on the host machine

    :return: int - Free port
    """
    sock = socket.socket(socket.AF_INET, socket.SOCK_STREAM)
    sock.bind(('127.0.0.1', 0))
    _, port = sock.getsockname()
    sock.close()
    return port


# Setup plugin
BASE_URL = sys.argv[0]
PLUGIN_HANDLE = None


def strp(value, form):
    """
    Helper function to safely create datetime objects from strings

    :return: datetime - parsed datetime object
    """
    # pylint: disable=broad-except
    from time import strptime
    def_value = datetime.utcfromtimestamp(0)
    try:
        return datetime.strptime(value, form)
    except TypeError:
        try:
            return datetime(*(strptime(value, form)[0:6]))
        except ValueError:
            return def_value
    except Exception:
        return def_value


class NetflixService(object):
    """
    Netflix addon service
    """
    def __init__(self):
        # init kodi helper (for logging)
        self.nx_common = NetflixCommon(plugin_handle=PLUGIN_HANDLE,
                                       base_url=BASE_URL)

        self.last_schedule_check = datetime.now()
        self.schedule_check_interval = int(self.nx_common.get_setting(
            'schedule_check_interval'))
        self.startidle = 0
        self.freq = int('0' + self.nx_common.get_setting('auto_update'))

        # pick & store a port for the MSL service
        msl_port = select_unused_port()
        self.nx_common.set_setting('msl_service_port', str(msl_port))
        self.nx_common.log(msg='[MSL] Picked Port: ' + str(msl_port))

        # pick & store a port for the internal Netflix HTTP proxy service
        ns_port = select_unused_port()
        self.nx_common.set_setting('netflix_service_port', str(ns_port))
        self.nx_common.log(msg='[NS] Picked Port: ' + str(ns_port))

        self.nx_common.flush_settings()

        # server defaults
        MSLTCPServer.allow_reuse_address = True
        NetflixTCPServer.allow_reuse_address = True

        # configure the MSL Server
        self.msl_server = MSLTCPServer(('127.0.0.1', msl_port),
                                       self.nx_common)

        # configure the Netflix Data Server
        self.ns_server = NetflixTCPServer(('127.0.0.1', ns_port),
                                          self.nx_common)

        self.msl_thread = threading.Thread(
            target=self.msl_server.serve_forever)

        self.ns_thread = threading.Thread(
            target=self.ns_server.serve_forever)

    def _start_servers(self):
        self.msl_server.server_activate()
        self.msl_server.timeout = 1

        # start thread for MLS servie
        self.msl_thread.start()
        self.nx_common.log(msg='[MSL] Thread started')

        self.ns_server.server_activate()
        self.ns_server.timeout = 1

        # start thread for Netflix HTTP service
        self.ns_thread.start()
        self.nx_common.log(msg='[NS] Thread started')

    def _shutdown(self):
        # MSL service shutdown sequence
        self.msl_server.server_close()
        self.msl_server.shutdown()
        self.msl_thread.join()
        self.msl_server = None
        self.msl_thread = None
        self.nx_common.log(msg='Stopped MSL Service')

        # Netflix service shutdown sequence
        self.ns_server.server_close()
        self.ns_server.shutdown()
        self.ns_thread.join()
        self.ns_server = None
        self.ns_thread = None
        self.nx_common.log(msg='Stopped HTTP Service')

    def _is_idle(self):
        if self.nx_common.get_setting('wait_idle') != 'true':
            return True

        lastidle = xbmc.getGlobalIdleTime()
        if xbmc.Player().isPlaying():
            self.startidle = lastidle
        if lastidle < self.startidle:
            self.startidle = 0
        idletime = lastidle - self.startidle
        return idletime >= 300

    def _update_running(self):
        update = self.nx_common.get_setting('update_running') or 'false'
        if update != 'false':
            starttime = strp(update, '%Y-%m-%d %H:%M')
            if (starttime + timedelta(hours=6)) <= datetime.now():
                self.nx_common.set_setting('update_running', 'false')
                self.nx_common.log(
                    'Canceling previous library update - duration > 6 hours',
                    xbmc.LOGWARNING)
            else:
                self.nx_common.log('DB Update already running')
                return True
        return False

    def run(self):
        """
        Main loop. Runs until xbmc.Monitor requests abort
        """
        self._start_servers()
<<<<<<< HEAD
        controller = PlaybackController(self.nx_common)
        controller.action_managers = [
            BookmarkManager(self.nx_common),
            SectionSkipper(self.nx_common),
            StreamContinuityManager(self.nx_common)
        ]
        player = xbmc.Player()
        while not controller.abortRequested():
=======
        monitor = KodiMonitor(self.nx_common, self.nx_common.log)
        while not monitor.abortRequested():
            monitor.update_playback_progress()
            if self.ns_server.esn_changed():
                self.msl_server.reset_msl_data()
>>>>>>> 4eb057da
            try:
                if player.isPlayingVideo():
                    controller.on_playback_tick()
                if self.library_update_scheduled() and self._is_idle():
                    self.update_library()
            except RuntimeError as exc:
                self.nx_common.log(
                    'RuntimeError in main loop: {}'.format(exc), xbmc.LOGERROR)

            if controller.waitForAbort(1):
                break
        self._shutdown()

    def library_update_scheduled(self):
        """
        Checks if the scheduled time for a library update has been reached
        """
        now = datetime.now()
        next_schedule_check = (
            self.last_schedule_check +
            timedelta(minutes=self.schedule_check_interval))

        if not self.freq or now <= next_schedule_check:
            '''
            self.nx_common.log('Auto-update disabled or schedule check '
                               'interval not complete yet ({} / {}).'
                               .format(now, next_schedule_check))
            '''
            return False

        self.last_schedule_check = now
        time = self.nx_common.get_setting('update_time') or '00:00'
        lastrun_date = (self.nx_common.get_setting('last_update') or
                        '1970-01-01')

        lastrun_full = lastrun_date + ' ' + time[0:5]
        lastrun = strp(lastrun_full, '%Y-%m-%d %H:%M')
        freqdays = [0, 1, 2, 5, 7][self.freq]
        nextrun = lastrun + timedelta(days=freqdays)

        self.nx_common.log(
            'It\'s currently {}, next run is scheduled for {}'
            .format(now, nextrun))

        return now >= nextrun

    def update_library(self):
        """
        Triggers an update of the local Kodi library
        """
        if not self._update_running():
            self.nx_common.log('Triggering library update', xbmc.LOGNOTICE)
            xbmc.executebuiltin(
                ('XBMC.RunPlugin(plugin://{}/?action=export-new-episodes'
                 '&inbackground=True)')
                .format(self.nx_common.get_addon().getAddonInfo('id')))


if __name__ == '__main__':
    NetflixService().run()<|MERGE_RESOLUTION|>--- conflicted
+++ resolved
@@ -169,7 +169,7 @@
         Main loop. Runs until xbmc.Monitor requests abort
         """
         self._start_servers()
-<<<<<<< HEAD
+
         controller = PlaybackController(self.nx_common)
         controller.action_managers = [
             BookmarkManager(self.nx_common),
@@ -178,13 +178,9 @@
         ]
         player = xbmc.Player()
         while not controller.abortRequested():
-=======
-        monitor = KodiMonitor(self.nx_common, self.nx_common.log)
-        while not monitor.abortRequested():
-            monitor.update_playback_progress()
             if self.ns_server.esn_changed():
                 self.msl_server.reset_msl_data()
->>>>>>> 4eb057da
+
             try:
                 if player.isPlayingVideo():
                     controller.on_playback_tick()
